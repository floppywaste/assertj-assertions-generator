--- conflicted
+++ resolved
@@ -16,19 +16,13 @@
 import org.assertj.assertions.generator.description.GetterDescription;
 import org.assertj.assertions.generator.description.TypeName;
 import org.junit.BeforeClass;
-import org.junit.Ignore;
 import org.junit.Test;
 import org.junit.experimental.theories.Theories;
 import org.junit.experimental.theories.Theory;
 import org.junit.runner.RunWith;
 
-<<<<<<< HEAD
-public class ClassToClassDescriptionConverterTest {
-
-=======
 @RunWith(Theories.class)
 public class ClassToClassDescriptionConverterTest implements NestedClassesTest, BeanWithExceptionsTest {
->>>>>>> 40466996
   private static ClassToClassDescriptionConverter converter;
 
   @BeforeClass
@@ -46,52 +40,6 @@
     assertThat(classDescription.getImports()).containsOnly(new TypeName(Player.class), new TypeName(Name.class));
   }
 
-<<<<<<< HEAD
-  @Ignore("in case of java 7 oracle, return int[], in case of java 6 return int")
-  @Test
-  public void should_build_class_description_for_iterable_of_array_of_primitive_type() throws Exception {
-    class Type {
-      List<int[]> scores;
-
-      public List<int[]> getScores() {
-        return scores;
-      }
-    }
-    ClassDescription classDescription = converter.convertToClassDescription(Type.class);
-    assertThat(classDescription.getClassName()).isEqualTo("Type");
-    assertThat(classDescription.getGetters()).hasSize(1);
-    GetterDescription getterDescription = classDescription.getGetters().iterator().next();
-    assertThat(getterDescription.isIterablePropertyType()).as("getterDescription must be iterable").isTrue();
-    assertThat(getterDescription.getElementTypeName()).isEqualTo("int");
-    assertThat(getterDescription.isArrayPropertyType()).as("getterDescription must be an array").isTrue();
-  }
-
-  @Ignore("in case of java 7 oracle, return int[], in case of java 6 return int")
-  @Test
-  public void should_build_class_description_for_iterable_of_array_of_array_of_class_type() throws Exception {
-    class Type {
-      List<Object[][]> scores;
-
-      public List<Object[][]> getScores() {
-        return scores;
-      }
-    }
-    ClassDescription classDescription = converter.convertToClassDescription(Type.class);
-    assertThat(classDescription.getClassName()).isEqualTo("Type");
-    assertThat(classDescription.getGetters()).hasSize(1);
-    GetterDescription getterDescription = classDescription.getGetters().iterator().next();
-    assertThat(getterDescription.isIterablePropertyType()).as("getterDescription must be iterable").isTrue();
-    assertThat(getterDescription.getElementTypeName()).isEqualTo("Object[]");
-    assertThat(getterDescription.isArrayPropertyType()).as("getterDescription must be an array").isTrue();
-  }
-
-  @Test
-  public void should_build_class_description_for_iterable_of_array_of_array_of_complex_type() throws Exception {
-    class Type {
-      List<List<Object>> scores;
-
-      public List<List<Object>> getScores() {
-=======
   @Theory
   public void should_build_nestedclass_description(NestedClass nestedClass) throws Exception {
     Class clazz = nestedClass.getNestedClass();
@@ -128,7 +76,6 @@
       List<int[]> scores;
 
       public List<int[]> getScores() {
->>>>>>> 40466996
         return scores;
       }
     }
@@ -137,13 +84,8 @@
     assertThat(classDescription.getGetters()).hasSize(1);
     GetterDescription getterDescription = classDescription.getGetters().iterator().next();
     assertThat(getterDescription.isIterablePropertyType()).as("getterDescription must be iterable").isTrue();
-<<<<<<< HEAD
-    assertThat(getterDescription.getElementTypeName()).isEqualTo("List");
-    assertThat(getterDescription.isArrayPropertyType()).as("getterDescription must not be an array").isFalse();
-=======
     assertThat(getterDescription.getElementTypeName()).isEqualTo("int");
     assertThat(getterDescription.isArrayPropertyType()).as("getterDescription must be an array").isTrue();
->>>>>>> 40466996
   }
 
   @Test
