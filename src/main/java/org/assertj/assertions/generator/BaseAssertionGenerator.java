/*
 * Licensed under the Apache License, Version 2.0 (the "License"); you may not use this file except in compliance with
 * the License. You may obtain a copy of the License at
 * 
 * http://www.apache.org/licenses/LICENSE-2.0
 * 
 * Unless required by applicable law or agreed to in writing, software distributed under the License is distributed on
 * an "AS IS" BASIS, WITHOUT WARRANTIES OR CONDITIONS OF ANY KIND, either express or implied. See the License for the
 * specific language governing permissions and limitations under the License.
 * 
 * Copyright @2010-2011 the original author or authors.
 */
package org.assertj.assertions.generator;

import static java.lang.String.format;
import static org.apache.commons.io.IOUtils.closeQuietly;
import static org.apache.commons.lang3.StringUtils.capitalize;
<<<<<<< HEAD
import static org.apache.commons.lang3.StringUtils.isEmpty;
=======
import static org.assertj.assertions.generator.Template.Type.ASSERT_CLASS;
import static org.assertj.assertions.generator.Template.Type.HAS;
import static org.assertj.assertions.generator.Template.Type.HAS_FOR_ARRAY;
import static org.assertj.assertions.generator.Template.Type.HAS_FOR_ITERABLE;
import static org.assertj.assertions.generator.Template.Type.HAS_FOR_PRIMITIVE;
import static org.assertj.assertions.generator.Template.Type.IS;
>>>>>>> 40466996

import java.io.File;
import java.io.FileNotFoundException;
import java.io.FileWriter;
import java.io.IOException;
import java.util.Set;

import org.assertj.assertions.generator.Template.Type;
import org.assertj.assertions.generator.description.ClassDescription;
import org.assertj.assertions.generator.description.GetterDescription;
import org.assertj.assertions.generator.description.TypeName;

public class BaseAssertionGenerator implements AssertionGenerator {

  // default file for templates
  static final String DEFAULT_IS_ASSERTION_TEMPLATE = "is_assertion_template.txt";
  static final String DEFAULT_HAS_ELEMENTS_ASSERTION_TEMPLATE_FOR_ARRAY = "has_elements_assertion_template_for_array.txt";
  static final String DEFAULT_HAS_ELEMENTS_ASSERTION_TEMPLATE_FOR_ITERABLE = "has_elements_assertion_template_for_iterable.txt";
  static final String DEFAULT_HAS_ASSERTION_TEMPLATE = "has_assertion_template.txt";
  static final String DEFAULT_HAS_ASSERTION_TEMPLATE_FOR_PRIMITIVE = "has_assertion_template_for_primitive.txt";
  static final String DEFAULT_CUSTOM_ASSERTION_CLASS_TEMPLATE = "custom_assertion_class_template.txt";
  static final String ASSERT_CLASS_SUFFIX = "Assert";
  static final String ASSERT_CLASS_FILE_SUFFIX = ASSERT_CLASS_SUFFIX + ".java";
  static final String TEMPLATES_DIR = "templates" + File.separator;
  private static final String IMPORT_LINE = "import %s;%s";
  private static final String PROPERTY_WITH_UPPERCASE_FIRST_CHAR_REGEXP = "\\$\\{Property\\}";
  private static final String PROPERTY_WITH_LOWERCASE_FIRST_CHAR_REGEXP = "\\$\\{property\\}";
  private static final String PACKAGE__REGEXP = "\\$\\{package\\}";
  private static final String PACKAGE_FULL__REGEXP = "\\$\\{package_full\\}";
  private static final String PROPERTY_TYPE_REGEXP = "\\$\\{propertyType\\}";
  private static final String CLASS_TO_ASSERT_REGEXP = "\\$\\{class_to_assert\\}";
  private static final String ELEMENT_TYPE_REGEXP = "\\$\\{elementType\\}";
  private static final String IMPORTS = "${imports}";
  private static final String THROWS = "${throws}";
  private static final String THROWS_JAVADOC = "${throws_javadoc}";
  private static final String LINE_SEPARATOR = System.getProperty("line.separator");
  // assertions classes are generated in their package directory starting from targetBaseDirectory.
  // ex : com.nba.Player -> targetBaseDirectory/com/nba/PlayerAssert.java
  private String targetBaseDirectory = ".";
  private Template classAssertionTemplate;
  private Template hasAssertionTemplate;
  private Template hasAssertionTemplateForPrimitive;
  private Template hasIterableElementsAssertionTemplate;
  private Template hasArrayElementsAssertionTemplate;
  private Template isAssertionTemplate;

  /**
   * Creates a new </code>{@link BaseAssertionGenerator}</code> with default templates directory.
   * 
   * @throws FileNotFoundException if some template file could not be found
   * @throws IOException if some template file could not be read
   */
  public BaseAssertionGenerator() throws IOException {
    this(TEMPLATES_DIR);
  }

  /**
   * Creates a new </code>{@link BaseAssertionGenerator}</code> with in the specified directory.
   * 
   * @param templatesDirectory path where to find templates
   * @throws FileNotFoundException if some template file could not be found
   * @throws IOException if some template file could not be read
   */
<<<<<<< HEAD
  public BaseAssertionGenerator(String templatesDirectory) throws FileNotFoundException, IOException {
    this(
        new Template(Template.Type.ASSERT_CLASS, new File(templatesDirectory, DEFAULT_CUSTOM_ASSERTION_CLASS_TEMPLATE)), //
        new Template(Template.Type.HAS, new File(templatesDirectory, DEFAULT_HAS_ASSERTION_TEMPLATE)), //
        new Template(Template.Type.HAS_FOR_ITERABLE, new File(templatesDirectory,
            DEFAULT_HAS_ELEMENTS_ASSERTION_TEMPLATE_FOR_ITERABLE)), //
        new Template(Template.Type.HAS_FOR_ARRAY, new File(templatesDirectory,
            DEFAULT_HAS_ELEMENTS_ASSERTION_TEMPLATE_FOR_ARRAY)), //
        new Template(Template.Type.IS, new File(templatesDirectory, DEFAULT_IS_ASSERTION_TEMPLATE)));
  }

  /**
   * Creates a new </code>{@link BaseAssertionGenerator}</code> with in the specified directory.
   * 
   * @param classAssertionTemplate
   * @param hasAssertionTemplate
   * @param hasIterableElementsAssertionTemplate
   * @param hasArrayElementsAssertionTemplate
   * @param isAssertionTemplate
   */
  public BaseAssertionGenerator(Template classAssertionTemplate, Template hasAssertionTemplate,
      Template hasIterableElementsAssertionTemplate, Template hasArrayElementsAssertionTemplate,
      Template isAssertionTemplate) {
    this.setAssertionClassTemplate(classAssertionTemplate);
    this.setHasAssertionTemplate(hasAssertionTemplate);
    this.setHasElementsAssertionForIterableTemplate(hasIterableElementsAssertionTemplate);
    this.setHasElementsAssertionForArrayTemplate(hasArrayElementsAssertionTemplate);
    this.setIsAssertionTemplate(isAssertionTemplate);
=======
  public BaseAssertionGenerator(String templatesDirectory) throws IOException {
    setAssertionClassTemplate(new Template(ASSERT_CLASS, new File(templatesDirectory,
        DEFAULT_CUSTOM_ASSERTION_CLASS_TEMPLATE)));
    setHasAssertionTemplate(new Template(HAS, new File(templatesDirectory, DEFAULT_HAS_ASSERTION_TEMPLATE)));
    setHasAssertionTemplateForPrimitive(new Template(HAS_FOR_PRIMITIVE, new File(templatesDirectory,
        DEFAULT_HAS_ASSERTION_TEMPLATE_FOR_PRIMITIVE)));
    setHasElementsAssertionForIterableTemplate(new Template(HAS_FOR_ITERABLE, new File(templatesDirectory,
        DEFAULT_HAS_ELEMENTS_ASSERTION_TEMPLATE_FOR_ITERABLE)));
    setHasElementsAssertionForArrayTemplate(new Template(HAS_FOR_ARRAY, new File(templatesDirectory,
        DEFAULT_HAS_ELEMENTS_ASSERTION_TEMPLATE_FOR_ARRAY)));
    setIsAssertionTemplate(new Template(IS, new File(templatesDirectory, DEFAULT_IS_ASSERTION_TEMPLATE)));
>>>>>>> 40466996
  }

  /**
   * Setter to define your own {@link Template} for assertion class general skeleton (see
   * custom_assertion_class_template.txt as an example).
   * 
   * @param assertionClassTemplate the {@link Template} to use for assertion class general skeleton.
   */
<<<<<<< HEAD
  public final void setAssertionClassTemplate(Template assertionClassTemplate) {
    checkTemplateParameter(assertionClassTemplate, Template.Type.ASSERT_CLASS);
    this.classAssertionTemplate = assertionClassTemplate;
  }

  public final void setHasAssertionTemplate(Template hasAssertionTemplate) {
    checkTemplateParameter(hasAssertionTemplate, Template.Type.HAS);
    this.hasAssertionTemplate = hasAssertionTemplate;
  }

  public final void setHasElementsAssertionForIterableTemplate(Template hasIterableElementsAssertionTemplate) {
    checkTemplateParameter(hasIterableElementsAssertionTemplate, Template.Type.HAS_FOR_ITERABLE);
    this.hasIterableElementsAssertionTemplate = hasIterableElementsAssertionTemplate;
  }

  public final void setHasElementsAssertionForArrayTemplate(Template hasArrayElementsAssertionTemplate) {
    checkTemplateParameter(hasArrayElementsAssertionTemplate, Template.Type.HAS_FOR_ARRAY);
    this.hasArrayElementsAssertionTemplate = hasArrayElementsAssertionTemplate;
  }

  public final void setIsAssertionTemplate(Template isAssertionTemplate) {
    checkTemplateParameter(isAssertionTemplate, Template.Type.IS);
=======
  public void setAssertionClassTemplate(Template assertionClassTemplate) {
    checkTemplateParameter(assertionClassTemplate, ASSERT_CLASS);
    this.classAssertionTemplate = assertionClassTemplate;
  }

  public void setHasAssertionTemplate(Template hasAssertionTemplate) {
    checkTemplateParameter(hasAssertionTemplate, HAS);
    this.hasAssertionTemplate = hasAssertionTemplate;
  }

  public void setHasAssertionTemplateForPrimitive(Template hasAssertionTemplateForPrimitive) {
    checkTemplateParameter(hasAssertionTemplateForPrimitive, HAS_FOR_PRIMITIVE);
    this.hasAssertionTemplateForPrimitive = hasAssertionTemplateForPrimitive;
  }

  public void setHasElementsAssertionForIterableTemplate(Template hasIterableElementsAssertionTemplate) {
    checkTemplateParameter(hasIterableElementsAssertionTemplate, HAS_FOR_ITERABLE);
    this.hasIterableElementsAssertionTemplate = hasIterableElementsAssertionTemplate;
  }

  public void setHasElementsAssertionForArrayTemplate(Template hasArrayElementsAssertionTemplate) {
    checkTemplateParameter(hasArrayElementsAssertionTemplate, HAS_FOR_ARRAY);
    this.hasArrayElementsAssertionTemplate = hasArrayElementsAssertionTemplate;
  }

  public void setIsAssertionTemplate(Template isAssertionTemplate) {
    checkTemplateParameter(isAssertionTemplate, IS);
>>>>>>> 40466996
    this.isAssertionTemplate = isAssertionTemplate;
  }

  public void setDirectoryWhereAssertionFilesAreGenerated(String targetBaseDirectory) {
    this.targetBaseDirectory = targetBaseDirectory;
  }

  /** {@inheritDoc} */
  public File generateCustomAssertionFor(ClassDescription classDescription) throws IOException {

    // Assertion content
    String assertionFileContent = generateCustomAssertionContentFor(classDescription);
    // finally create the assertion file, located in its package directory starting from targetBaseDirectory
    String targetDirectory = getTargetDirectoryPathFor(classDescription);
    // build any needed directories
    new File(targetDirectory).mkdirs();
    return createCustomAssertionFile(assertionFileContent, classDescription.getClassName() + ASSERT_CLASS_SUFFIX,
        targetDirectory);
  }

  public String generateCustomAssertionContentFor(ClassDescription classDescription) throws IOException {

    // use class template first
    StringBuilder assertionFileContentBuilder = new StringBuilder(classAssertionTemplate.getContent());

    // generate assertion method for each property with a public getter
    assertionFileContentBuilder.append(generateAssertionsForGettersOf(classDescription));

    // close class with }
    assertionFileContentBuilder.append(LINE_SEPARATOR).append("}").append(LINE_SEPARATOR);

<<<<<<< HEAD
    // resolve template markers
    String assertionFileContent = assertionFileContentBuilder.toString();
    assertionFileContent = assertionFileContent.replaceAll(PACKAGE__REGEXP, classDescription.getPackageName());
    // used for no package class.
    assertionFileContent = assertionFileContent.replaceAll(PACKAGE_FULL__REGEXP,
        isEmpty(classDescription.getPackageName()) ? "" : "package " + classDescription.getPackageName() + ";");
    assertionFileContent = assertionFileContent.replaceAll(CLASS_TO_ASSERT_REGEXP, classDescription.getClassName());
    assertionFileContent = assertionFileContent.replace(IMPORTS,
        listImports(classDescription.getImports(), classDescription.getPackageName()));

    return assertionFileContent;
=======
    String className = classDescription.getClassName(); // className could be a nested class like
                                                        // "OuterClass.NestedClass"

    // resolve template markers
    String assertionFileContent = assertionFileContentBuilder.toString();
    assertionFileContent = assertionFileContent.replaceAll(PACKAGE__REGEXP, classDescription.getPackageName());
    assertionFileContent = assertionFileContent.replaceAll(CLASS_TO_ASSERT_REGEXP + ASSERT_CLASS_SUFFIX, className
        + ASSERT_CLASS_SUFFIX);
    assertionFileContent = assertionFileContent.replaceAll(CLASS_TO_ASSERT_REGEXP,
        classDescription.getClassNameWithOuterClass());
    assertionFileContent = assertionFileContent.replace(IMPORTS,
        listImports(classDescription.getImports(), classDescription.getPackageName()));

    // finally create the assertion file, located in its package directory starting from targetBaseDirectory
    String targetDirectory = getTargetDirectoryPathFor(classDescription);
    // build any needed directories
    new File(targetDirectory).mkdirs();
    return createCustomAssertionFile(assertionFileContent, className + ASSERT_CLASS_FILE_SUFFIX, targetDirectory);
>>>>>>> 40466996
  }

  /**
   * Returns the target directory path where the assertions file for given classDescription will be created.
   * 
   * @param classDescription the {@link ClassDescription} we want to generate an assertion file for.
   * @return the target directory path where the assertions file for given classDescription will be created.
   */
  private String getTargetDirectoryPathFor(ClassDescription classDescription) {
    return targetBaseDirectory + File.separator + classDescription.getPackageName().replace('.', File.separatorChar);
  }

  private static String listImports(Set<TypeName> typesToImport, String assertClassPackage) {
    StringBuilder importsBuilder = new StringBuilder();
    for (TypeName type : typesToImport) {
      if (!type.isPrimitive() && !type.belongsToJavaLangPackage() && !type.getPackageName().equals(assertClassPackage)) {
        importsBuilder.append(format(IMPORT_LINE, type, LINE_SEPARATOR));
      }
    }
    return importsBuilder.toString();
  }

  protected String generateAssertionsForGettersOf(ClassDescription classDescription) {
    StringBuilder assertionsForGetters = new StringBuilder();
    Set<GetterDescription> getters = classDescription.getGetters();
    for (GetterDescription getter : getters) {
      String assertionContent = assertionContentFor(getter);
      assertionsForGetters.append(assertionContent).append(LINE_SEPARATOR);
    }
    return assertionsForGetters.toString();
  }

  private String assertionContentFor(GetterDescription getter) {
    // sets default content (most likely case)
    String assertionContent = hasAssertionTemplate.getContent();
    if (getter.isBooleanPropertyType()) {
      assertionContent = isAssertionTemplate.getContent();
    } else if (getter.isIterablePropertyType()) {
      StringBuilder sb = new StringBuilder(getter.getElementTypeName());
      if (getter.isArrayPropertyType()) {
        sb.append("[]");
      }
      assertionContent = hasIterableElementsAssertionTemplate.getContent().replaceAll(ELEMENT_TYPE_REGEXP,
          sb.toString());
    } else if (getter.isArrayPropertyType()) {
      assertionContent = hasArrayElementsAssertionTemplate.getContent().replaceAll(ELEMENT_TYPE_REGEXP,
          getter.getElementTypeName());
    } else if (getter.isPrimitivePropertyType()) {
      assertionContent = hasAssertionTemplateForPrimitive.getContent();
    }

    assertionContent = declareExceptions(getter, assertionContent);

    String propertyName = getter.getPropertyName();
    assertionContent = assertionContent.replaceAll(PROPERTY_WITH_UPPERCASE_FIRST_CHAR_REGEXP, capitalize(propertyName));
    assertionContent = assertionContent.replaceAll(PROPERTY_TYPE_REGEXP, getter.getPropertyTypeName());
    return assertionContent.replaceAll(PROPERTY_WITH_LOWERCASE_FIRST_CHAR_REGEXP, propertyName);
  }

  /**
   * Handle case where getter throws an exception.
   * 
   * @param getter
   * @param assertionContent
   * @return
   */
  private String declareExceptions(GetterDescription getter, String assertionContent) {
    StringBuilder throwsClause = new StringBuilder();
    StringBuilder throwsJavaDoc = new StringBuilder();
    boolean first = true;
    for (TypeName exception : getter.getExceptions()) {
      if (first) {
        throwsClause.append("throws ");
      } else {
        throwsClause.append(", ");
      }
      first = false;
      String exceptionName = exception.getSimpleNameWithOuterClass();
      throwsClause.append(exceptionName);
      throwsJavaDoc.append(LINE_SEPARATOR).append("   * @throws ").append(exceptionName);
      throwsJavaDoc.append(" if actual.").append(getter.isBooleanPropertyType() ? "is" : "get")
          .append("${Property}() throws one.");
    }
    if (!getter.getExceptions().isEmpty()) {
      throwsClause.append(' ');
    }
    assertionContent = assertionContent.replace(THROWS_JAVADOC, throwsJavaDoc.toString());
    assertionContent = assertionContent.replace(THROWS, throwsClause.toString());
    return assertionContent;
  }

  private void fillAssertionJavaFile(String customAssertionContent, File assertionJavaFile) throws IOException {
    FileWriter fileWriter = null;
    try {
      fileWriter = new FileWriter(assertionJavaFile);
      fileWriter.write(customAssertionContent);
    } finally {
      closeQuietly(fileWriter);
    }
  }

  private File createCustomAssertionFile(String assertionFileContent, String assertionFileName, String targetDirectory)
      throws IOException {
    File assertionJavaFile = new File(targetDirectory, assertionFileName);
    assertionJavaFile.createNewFile();
    fillAssertionJavaFile(assertionFileContent, assertionJavaFile);
    return assertionJavaFile;
  }

  private static void checkTemplateParameter(Template assertionClassTemplate, Type templateType) {
    if (assertionClassTemplate == null) {
      throw new NullPointerException("Expecting a non null Template");
    }
    if (templateType != assertionClassTemplate.getType()) {
      throw new IllegalArgumentException("Expecting a Template type to be '" + templateType + "' but was '"
          + assertionClassTemplate.getType() + "'");
    }
    if (assertionClassTemplate.getContent() == null) {
      throw new NullPointerException("Expecting a non null content in the Template");
    }
  }
}<|MERGE_RESOLUTION|>--- conflicted
+++ resolved
@@ -15,16 +15,13 @@
 import static java.lang.String.format;
 import static org.apache.commons.io.IOUtils.closeQuietly;
 import static org.apache.commons.lang3.StringUtils.capitalize;
-<<<<<<< HEAD
 import static org.apache.commons.lang3.StringUtils.isEmpty;
-=======
 import static org.assertj.assertions.generator.Template.Type.ASSERT_CLASS;
 import static org.assertj.assertions.generator.Template.Type.HAS;
 import static org.assertj.assertions.generator.Template.Type.HAS_FOR_ARRAY;
 import static org.assertj.assertions.generator.Template.Type.HAS_FOR_ITERABLE;
 import static org.assertj.assertions.generator.Template.Type.HAS_FOR_PRIMITIVE;
 import static org.assertj.assertions.generator.Template.Type.IS;
->>>>>>> 40466996
 
 import java.io.File;
 import java.io.FileNotFoundException;
@@ -73,9 +70,9 @@
 
   /**
    * Creates a new </code>{@link BaseAssertionGenerator}</code> with default templates directory.
-   * 
+   *
    * @throws FileNotFoundException if some template file could not be found
-   * @throws IOException if some template file could not be read
+   * @throws IOException           if some template file could not be read
    */
   public BaseAssertionGenerator() throws IOException {
     this(TEMPLATES_DIR);
@@ -83,16 +80,16 @@
 
   /**
    * Creates a new </code>{@link BaseAssertionGenerator}</code> with in the specified directory.
-   * 
+   *
    * @param templatesDirectory path where to find templates
    * @throws FileNotFoundException if some template file could not be found
-   * @throws IOException if some template file could not be read
-   */
-<<<<<<< HEAD
+   * @throws IOException           if some template file could not be read
+   */
   public BaseAssertionGenerator(String templatesDirectory) throws FileNotFoundException, IOException {
     this(
         new Template(Template.Type.ASSERT_CLASS, new File(templatesDirectory, DEFAULT_CUSTOM_ASSERTION_CLASS_TEMPLATE)), //
         new Template(Template.Type.HAS, new File(templatesDirectory, DEFAULT_HAS_ASSERTION_TEMPLATE)), //
+        new Template(Template.Type.HAS_FOR_PRIMITIVE, new File(templatesDirectory, DEFAULT_HAS_ASSERTION_TEMPLATE_FOR_PRIMITIVE)), //
         new Template(Template.Type.HAS_FOR_ITERABLE, new File(templatesDirectory,
             DEFAULT_HAS_ELEMENTS_ASSERTION_TEMPLATE_FOR_ITERABLE)), //
         new Template(Template.Type.HAS_FOR_ARRAY, new File(templatesDirectory,
@@ -102,43 +99,33 @@
 
   /**
    * Creates a new </code>{@link BaseAssertionGenerator}</code> with in the specified directory.
-   * 
+   *
    * @param classAssertionTemplate
    * @param hasAssertionTemplate
    * @param hasIterableElementsAssertionTemplate
+   *
    * @param hasArrayElementsAssertionTemplate
+   *
    * @param isAssertionTemplate
    */
   public BaseAssertionGenerator(Template classAssertionTemplate, Template hasAssertionTemplate,
-      Template hasIterableElementsAssertionTemplate, Template hasArrayElementsAssertionTemplate,
-      Template isAssertionTemplate) {
+                                Template hasAssertionTemplateForPrimitive,
+                                Template hasIterableElementsAssertionTemplate, Template hasArrayElementsAssertionTemplate,
+                                Template isAssertionTemplate) {
     this.setAssertionClassTemplate(classAssertionTemplate);
     this.setHasAssertionTemplate(hasAssertionTemplate);
+    this.setHasAssertionTemplateForPrimitive(hasAssertionTemplateForPrimitive);
     this.setHasElementsAssertionForIterableTemplate(hasIterableElementsAssertionTemplate);
     this.setHasElementsAssertionForArrayTemplate(hasArrayElementsAssertionTemplate);
     this.setIsAssertionTemplate(isAssertionTemplate);
-=======
-  public BaseAssertionGenerator(String templatesDirectory) throws IOException {
-    setAssertionClassTemplate(new Template(ASSERT_CLASS, new File(templatesDirectory,
-        DEFAULT_CUSTOM_ASSERTION_CLASS_TEMPLATE)));
-    setHasAssertionTemplate(new Template(HAS, new File(templatesDirectory, DEFAULT_HAS_ASSERTION_TEMPLATE)));
-    setHasAssertionTemplateForPrimitive(new Template(HAS_FOR_PRIMITIVE, new File(templatesDirectory,
-        DEFAULT_HAS_ASSERTION_TEMPLATE_FOR_PRIMITIVE)));
-    setHasElementsAssertionForIterableTemplate(new Template(HAS_FOR_ITERABLE, new File(templatesDirectory,
-        DEFAULT_HAS_ELEMENTS_ASSERTION_TEMPLATE_FOR_ITERABLE)));
-    setHasElementsAssertionForArrayTemplate(new Template(HAS_FOR_ARRAY, new File(templatesDirectory,
-        DEFAULT_HAS_ELEMENTS_ASSERTION_TEMPLATE_FOR_ARRAY)));
-    setIsAssertionTemplate(new Template(IS, new File(templatesDirectory, DEFAULT_IS_ASSERTION_TEMPLATE)));
->>>>>>> 40466996
   }
 
   /**
    * Setter to define your own {@link Template} for assertion class general skeleton (see
    * custom_assertion_class_template.txt as an example).
-   * 
+   *
    * @param assertionClassTemplate the {@link Template} to use for assertion class general skeleton.
    */
-<<<<<<< HEAD
   public final void setAssertionClassTemplate(Template assertionClassTemplate) {
     checkTemplateParameter(assertionClassTemplate, Template.Type.ASSERT_CLASS);
     this.classAssertionTemplate = assertionClassTemplate;
@@ -149,6 +136,11 @@
     this.hasAssertionTemplate = hasAssertionTemplate;
   }
 
+  public final void setHasAssertionTemplateForPrimitive(Template hasAssertionTemplateForPrimitive) {
+    checkTemplateParameter(hasAssertionTemplateForPrimitive, HAS_FOR_PRIMITIVE);
+    this.hasAssertionTemplateForPrimitive = hasAssertionTemplateForPrimitive;
+  }
+
   public final void setHasElementsAssertionForIterableTemplate(Template hasIterableElementsAssertionTemplate) {
     checkTemplateParameter(hasIterableElementsAssertionTemplate, Template.Type.HAS_FOR_ITERABLE);
     this.hasIterableElementsAssertionTemplate = hasIterableElementsAssertionTemplate;
@@ -161,35 +153,6 @@
 
   public final void setIsAssertionTemplate(Template isAssertionTemplate) {
     checkTemplateParameter(isAssertionTemplate, Template.Type.IS);
-=======
-  public void setAssertionClassTemplate(Template assertionClassTemplate) {
-    checkTemplateParameter(assertionClassTemplate, ASSERT_CLASS);
-    this.classAssertionTemplate = assertionClassTemplate;
-  }
-
-  public void setHasAssertionTemplate(Template hasAssertionTemplate) {
-    checkTemplateParameter(hasAssertionTemplate, HAS);
-    this.hasAssertionTemplate = hasAssertionTemplate;
-  }
-
-  public void setHasAssertionTemplateForPrimitive(Template hasAssertionTemplateForPrimitive) {
-    checkTemplateParameter(hasAssertionTemplateForPrimitive, HAS_FOR_PRIMITIVE);
-    this.hasAssertionTemplateForPrimitive = hasAssertionTemplateForPrimitive;
-  }
-
-  public void setHasElementsAssertionForIterableTemplate(Template hasIterableElementsAssertionTemplate) {
-    checkTemplateParameter(hasIterableElementsAssertionTemplate, HAS_FOR_ITERABLE);
-    this.hasIterableElementsAssertionTemplate = hasIterableElementsAssertionTemplate;
-  }
-
-  public void setHasElementsAssertionForArrayTemplate(Template hasArrayElementsAssertionTemplate) {
-    checkTemplateParameter(hasArrayElementsAssertionTemplate, HAS_FOR_ARRAY);
-    this.hasArrayElementsAssertionTemplate = hasArrayElementsAssertionTemplate;
-  }
-
-  public void setIsAssertionTemplate(Template isAssertionTemplate) {
-    checkTemplateParameter(isAssertionTemplate, IS);
->>>>>>> 40466996
     this.isAssertionTemplate = isAssertionTemplate;
   }
 
@@ -197,7 +160,9 @@
     this.targetBaseDirectory = targetBaseDirectory;
   }
 
-  /** {@inheritDoc} */
+  /**
+   * {@inheritDoc}
+   */
   public File generateCustomAssertionFor(ClassDescription classDescription) throws IOException {
 
     // Assertion content
@@ -206,7 +171,7 @@
     String targetDirectory = getTargetDirectoryPathFor(classDescription);
     // build any needed directories
     new File(targetDirectory).mkdirs();
-    return createCustomAssertionFile(assertionFileContent, classDescription.getClassName() + ASSERT_CLASS_SUFFIX,
+    return createCustomAssertionFile(assertionFileContent, classDescription.getClassName() + ASSERT_CLASS_FILE_SUFFIX,
         targetDirectory);
   }
 
@@ -221,19 +186,6 @@
     // close class with }
     assertionFileContentBuilder.append(LINE_SEPARATOR).append("}").append(LINE_SEPARATOR);
 
-<<<<<<< HEAD
-    // resolve template markers
-    String assertionFileContent = assertionFileContentBuilder.toString();
-    assertionFileContent = assertionFileContent.replaceAll(PACKAGE__REGEXP, classDescription.getPackageName());
-    // used for no package class.
-    assertionFileContent = assertionFileContent.replaceAll(PACKAGE_FULL__REGEXP,
-        isEmpty(classDescription.getPackageName()) ? "" : "package " + classDescription.getPackageName() + ";");
-    assertionFileContent = assertionFileContent.replaceAll(CLASS_TO_ASSERT_REGEXP, classDescription.getClassName());
-    assertionFileContent = assertionFileContent.replace(IMPORTS,
-        listImports(classDescription.getImports(), classDescription.getPackageName()));
-
-    return assertionFileContent;
-=======
     String className = classDescription.getClassName(); // className could be a nested class like
                                                         // "OuterClass.NestedClass"
 
@@ -242,22 +194,19 @@
     assertionFileContent = assertionFileContent.replaceAll(PACKAGE__REGEXP, classDescription.getPackageName());
     assertionFileContent = assertionFileContent.replaceAll(CLASS_TO_ASSERT_REGEXP + ASSERT_CLASS_SUFFIX, className
         + ASSERT_CLASS_SUFFIX);
-    assertionFileContent = assertionFileContent.replaceAll(CLASS_TO_ASSERT_REGEXP,
-        classDescription.getClassNameWithOuterClass());
+    // used for no package class.
+    assertionFileContent = assertionFileContent.replaceAll(PACKAGE_FULL__REGEXP,
+        isEmpty(classDescription.getPackageName()) ? "" : "package " + classDescription.getPackageName() + ";");
+    assertionFileContent = assertionFileContent.replaceAll(CLASS_TO_ASSERT_REGEXP, classDescription.getClassNameWithOuterClass());
     assertionFileContent = assertionFileContent.replace(IMPORTS,
         listImports(classDescription.getImports(), classDescription.getPackageName()));
 
-    // finally create the assertion file, located in its package directory starting from targetBaseDirectory
-    String targetDirectory = getTargetDirectoryPathFor(classDescription);
-    // build any needed directories
-    new File(targetDirectory).mkdirs();
-    return createCustomAssertionFile(assertionFileContent, className + ASSERT_CLASS_FILE_SUFFIX, targetDirectory);
->>>>>>> 40466996
+    return assertionFileContent;
   }
 
   /**
    * Returns the target directory path where the assertions file for given classDescription will be created.
-   * 
+   *
    * @param classDescription the {@link ClassDescription} we want to generate an assertion file for.
    * @return the target directory path where the assertions file for given classDescription will be created.
    */
@@ -314,7 +263,7 @@
 
   /**
    * Handle case where getter throws an exception.
-   * 
+   *
    * @param getter
    * @param assertionContent
    * @return
