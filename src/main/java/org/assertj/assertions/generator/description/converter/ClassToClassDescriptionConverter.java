/*
 * Licensed under the Apache License, Version 2.0 (the "License"); you may not use this file except in compliance with
 * the License. You may obtain a copy of the License at
 * 
 * http://www.apache.org/licenses/LICENSE-2.0
 * 
 * Unless required by applicable law or agreed to in writing, software distributed under the License is distributed on
 * an "AS IS" BASIS, WITHOUT WARRANTIES OR CONDITIONS OF ANY KIND, either express or implied. See the License for the
 * specific language governing permissions and limitations under the License.
 * 
 * Copyright @2010-2011 the original author or authors.
 */
package org.assertj.assertions.generator.description.converter;

import com.google.common.annotations.VisibleForTesting;
import java.lang.reflect.GenericArrayType;
import java.lang.reflect.Method;
import java.lang.reflect.ParameterizedType;
import java.util.ArrayList;
import java.util.HashSet;
import java.util.List;
import java.util.Set;
import java.util.TreeSet;
import org.assertj.assertions.generator.description.ClassDescription;
import org.assertj.assertions.generator.description.GetterDescription;
import org.assertj.assertions.generator.description.TypeDescription;
import org.assertj.assertions.generator.description.TypeName;
import static org.assertj.assertions.generator.description.TypeName.JAVA_LANG_PACKAGE;
import org.assertj.assertions.generator.util.ClassUtil;
import static org.assertj.assertions.generator.util.ClassUtil.getClassesRelatedTo;
import static org.assertj.assertions.generator.util.ClassUtil.getterMethodsOf;
import static org.assertj.assertions.generator.util.ClassUtil.isIterable;
import static org.assertj.assertions.generator.util.ClassUtil.propertyNameOf;

public class ClassToClassDescriptionConverter implements ClassDescriptionConverter<Class<?>> {

  public ClassDescription convertToClassDescription(Class<?> clazz) {
    ClassDescription classDescription = new ClassDescription(new TypeName(clazz));
    classDescription.addGetterDescriptions(getterDescriptionsOf(clazz));
    classDescription.addTypeToImport(getNeededImportsFor(clazz));
    return classDescription;
  }

  @VisibleForTesting
  protected Set<GetterDescription> getterDescriptionsOf(Class<?> clazz) {
    Set<GetterDescription> getterDescriptions = new TreeSet<GetterDescription>();
    List<Method> getters = getterMethodsOf(clazz);
    for (Method getter : getters) {
      final TypeDescription typeDescription = getTypeDescription(getter);
      List<TypeName> exceptions = new ArrayList<TypeName>();
      for (Class<?> exception : getter.getExceptionTypes()) {
        exceptions.add(new TypeName(exception));
      }
      getterDescriptions.add(new GetterDescription(propertyNameOf(getter), typeDescription, exceptions));
    }
    return getterDescriptions;
  }

  protected TypeDescription getTypeDescription(Method getter) {
    final Class<?> propertyType = getter.getReturnType();
    final TypeDescription typeDescription = new TypeDescription(new TypeName(propertyType));
    if (isArray(propertyType)) {
      typeDescription.setElementTypeName(new TypeName(propertyType.getComponentType()));
      typeDescription.setArray(true);
    } else if (isIterable(propertyType)) {
      ParameterizedType parameterizedType = (ParameterizedType) getter.getGenericReturnType();
      if (parameterizedType.getActualTypeArguments()[0] instanceof GenericArrayType) {
        GenericArrayType genericArrayType = (GenericArrayType) parameterizedType.getActualTypeArguments()[0];
        Class<?> parameterClass = ClassUtil.getClass(genericArrayType.getGenericComponentType());
        typeDescription.setElementTypeName(new TypeName(parameterClass));
        typeDescription.setIterable(true);
        typeDescription.setArray(true);
      } else {
        // Due to http://bugs.sun.com/bugdatabase/view_bug.do?bug_id=7151486, try to change if java 7 and
        // a real array
        Class internalClass = ClassUtil.getClass(parameterizedType.getActualTypeArguments()[0]);
        if (internalClass.isArray()) {
          typeDescription.setElementTypeName(new TypeName(internalClass.getComponentType()));
          typeDescription.setArray(true);
        } else {
          typeDescription.setElementTypeName(new TypeName(internalClass));
        }
      }
      typeDescription.setIterable(true);
    }
    return typeDescription;
  }

  protected Set<TypeName> getNeededImportsFor(Class<?> clazz) {
    // collect property types
    Set<Class<?>> classesToImport = new HashSet<Class<?>>();
    for (Method getter : getterMethodsOf(clazz)) {
      Class<?> propertyType = getter.getReturnType();
      if (isArray(propertyType)) {
        // we only need the component type, that is T in T[] array
        classesToImport.add(propertyType.getComponentType());
      } else if (isIterable(propertyType)) {
        // we need the Iterable parameter type, that is T in Iterable<T>
        // we don't need to import the Iterable since it does not appear directly in generated code, ex :
        // assertThat(actual.getTeamMates()).contains(teamMates); // teamMates -> List
        ParameterizedType parameterizedType = (ParameterizedType) getter.getGenericReturnType();
<<<<<<< HEAD
//<<<<<<< HEAD
        classesToImport.add(getClass(parameterizedType.getActualTypeArguments()[0]));
//=======
//        if (parameterizedType.getActualTypeArguments()[0] instanceof GenericArrayType) {

//          GenericArrayType genericArrayType = (GenericArrayType) parameterizedType.getActualTypeArguments()[0];
//          Class<?> parameterClass = getClass(genericArrayType.getGenericComponentType());
//          classesToImport.add(parameterClass);
//        } else {
//          Class<?> actualParameterClass = (Class<?>) parameterizedType.getActualTypeArguments()[0];
//          classesToImport.add(actualParameterClass);
//        }
//>>>>>>> iterable-arrays
=======
        if (parameterizedType.getActualTypeArguments()[0] instanceof GenericArrayType) {
          //
          GenericArrayType genericArrayType = (GenericArrayType) parameterizedType.getActualTypeArguments()[0];
          Class<?> parameterClass = ClassUtil.getClass(genericArrayType.getGenericComponentType());
          classesToImport.add(parameterClass);
        } else {
          // Due to http://bugs.sun.com/bugdatabase/view_bug.do?bug_id=7151486, try to change if java 7 and
          // a real array
          Class internalClass = ClassUtil.getClass(parameterizedType.getActualTypeArguments()[0]);
          if (internalClass.isArray()) {
            classesToImport.add(internalClass.getComponentType());
          } else {
            classesToImport.add(internalClass);
          }
        }
>>>>>>> 6536181d
      } else if (getter.getGenericReturnType() instanceof ParameterizedType) {
        // return type is generic type, add it and all its parameters type.
        ParameterizedType parameterizedType = (ParameterizedType) getter.getGenericReturnType();
        classesToImport.addAll(getClassesRelatedTo(parameterizedType));
      } else {
        // return type is not generic type, simply add it.
        classesToImport.add(propertyType);
      }

      for (Class<?> exceptionType : getter.getExceptionTypes()) {
        classesToImport.add(exceptionType);
      }
    }
    // convert to TypeName, excluding primitive or types in java.lang that don't need to be imported.
    Set<TypeName> typeToImports = new TreeSet<TypeName>();
    for (Class<?> propertyType : classesToImport) {
      // Package can be null in case of array of primitive.
      if (!propertyType.isPrimitive()
          && (propertyType.getPackage() != null && !JAVA_LANG_PACKAGE.equals(propertyType.getPackage().getName()))) {
        typeToImports.add(new TypeName(propertyType));
      }
    }
    return typeToImports;
  }

}<|MERGE_RESOLUTION|>--- conflicted
+++ resolved
@@ -30,6 +30,7 @@
 import static org.assertj.assertions.generator.util.ClassUtil.getClassesRelatedTo;
 import static org.assertj.assertions.generator.util.ClassUtil.getterMethodsOf;
 import static org.assertj.assertions.generator.util.ClassUtil.isIterable;
+import static org.assertj.assertions.generator.util.ClassUtil.isArray;
 import static org.assertj.assertions.generator.util.ClassUtil.propertyNameOf;
 
 public class ClassToClassDescriptionConverter implements ClassDescriptionConverter<Class<?>> {
@@ -99,21 +100,6 @@
         // we don't need to import the Iterable since it does not appear directly in generated code, ex :
         // assertThat(actual.getTeamMates()).contains(teamMates); // teamMates -> List
         ParameterizedType parameterizedType = (ParameterizedType) getter.getGenericReturnType();
-<<<<<<< HEAD
-//<<<<<<< HEAD
-        classesToImport.add(getClass(parameterizedType.getActualTypeArguments()[0]));
-//=======
-//        if (parameterizedType.getActualTypeArguments()[0] instanceof GenericArrayType) {
-
-//          GenericArrayType genericArrayType = (GenericArrayType) parameterizedType.getActualTypeArguments()[0];
-//          Class<?> parameterClass = getClass(genericArrayType.getGenericComponentType());
-//          classesToImport.add(parameterClass);
-//        } else {
-//          Class<?> actualParameterClass = (Class<?>) parameterizedType.getActualTypeArguments()[0];
-//          classesToImport.add(actualParameterClass);
-//        }
-//>>>>>>> iterable-arrays
-=======
         if (parameterizedType.getActualTypeArguments()[0] instanceof GenericArrayType) {
           //
           GenericArrayType genericArrayType = (GenericArrayType) parameterizedType.getActualTypeArguments()[0];
@@ -129,7 +115,6 @@
             classesToImport.add(internalClass);
           }
         }
->>>>>>> 6536181d
       } else if (getter.getGenericReturnType() instanceof ParameterizedType) {
         // return type is generic type, add it and all its parameters type.
         ParameterizedType parameterizedType = (ParameterizedType) getter.getGenericReturnType();
